--- conflicted
+++ resolved
@@ -1,11 +1,7 @@
 """Contains the scenario class for OpenStreetMap files."""
 
 from flow.core.params import InitialConfig
-<<<<<<< HEAD
-from flow.core.params import TrafficLights
-=======
 from flow.core.params import TrafficLightParams
->>>>>>> abf7907d
 from flow.scenarios.base_scenario import Scenario
 import sys
 import subprocess
