from flow.controllers.base_controller import BaseController


class RLController(BaseController):
    def __init__(self, veh_id, sumo_cf_params, time_delay=0, fail_safe=None):
        """Instantiates an RL Controller.

<<<<<<< HEAD
    def __init__(self, veh_id, sumo_cf_params, time_delay=0, fail_safe=None):
        """Instantiates an RL Controller.

=======
>>>>>>> fb3f0d54
        Vehicles with this controller are provided with actions by an rl agent,
        and perform their actions accordingly.

        Attributes
        ----------
        veh_id: str
            Vehicle ID for SUMO identification
        acc_max: float, optional
            max acceleration (default: 15)
        tau: float, optional
            time delay (default: 0)
        dt: float, optional
            timestep (default: 0.1)
        fail_safe: str, optional
            type of flow-imposed failsafe the vehicle should posses, defaults
            to no failsafe (None)
        """
<<<<<<< HEAD
        BaseController.__init__(self, veh_id, sumo_cf_params,
                                delay=time_delay, fail_safe=fail_safe)
=======
        BaseController.__init__(
            self,
            veh_id,
            sumo_cf_params,
            delay=time_delay,
            fail_safe=fail_safe)
>>>>>>> fb3f0d54
<|MERGE_RESOLUTION|>--- conflicted
+++ resolved
@@ -5,12 +5,6 @@
     def __init__(self, veh_id, sumo_cf_params, time_delay=0, fail_safe=None):
         """Instantiates an RL Controller.
 
-<<<<<<< HEAD
-    def __init__(self, veh_id, sumo_cf_params, time_delay=0, fail_safe=None):
-        """Instantiates an RL Controller.
-
-=======
->>>>>>> fb3f0d54
         Vehicles with this controller are provided with actions by an rl agent,
         and perform their actions accordingly.
 
@@ -28,14 +22,9 @@
             type of flow-imposed failsafe the vehicle should posses, defaults
             to no failsafe (None)
         """
-<<<<<<< HEAD
-        BaseController.__init__(self, veh_id, sumo_cf_params,
-                                delay=time_delay, fail_safe=fail_safe)
-=======
         BaseController.__init__(
             self,
             veh_id,
             sumo_cf_params,
             delay=time_delay,
-            fail_safe=fail_safe)
->>>>>>> fb3f0d54
+            fail_safe=fail_safe)