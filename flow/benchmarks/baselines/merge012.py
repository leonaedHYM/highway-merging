--- conflicted
+++ resolved
@@ -3,17 +3,6 @@
 Baseline is no AVs.
 """
 
-<<<<<<< HEAD
-from flow.core.params import SumoParams, EnvParams, InitialConfig, NetParams, \
-    InFlows
-from flow.scenarios.merge import ADDITIONAL_NET_PARAMS
-from flow.core.vehicles import Vehicles
-from flow.core.experiment import SumoExperiment
-from flow.controllers import SumoCarFollowingController
-from flow.scenarios.merge import MergeScenario
-from flow.envs.merge import WaveAttenuationMergePOEnv
-=======
->>>>>>> 27cf0889
 import numpy as np
 from flow.core.experiment import Experiment
 from flow.core.params import InitialConfig
@@ -64,16 +53,9 @@
         traffic_lights=traffic_lights
     )
 
-<<<<<<< HEAD
-    scenario = MergeScenario(name="merge",
-                             vehicles=vehicles,
-                             net_params=net_params,
-                             initial_config=initial_config)
-=======
     # import the environment class
     module = __import__('flow.envs', fromlist=[flow_params['env_name']])
     env_class = getattr(module, flow_params['env_name'])
->>>>>>> 27cf0889
 
     # create the environment object
     env = env_class(env_params, sim_params, scenario)
