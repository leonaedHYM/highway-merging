from flow.controllers.car_following_models import SumoCarFollowingController
from flow.controllers.rlcontroller import RLController
from flow.controllers.lane_change_controllers import SumoLaneChangeController
import collections
import logging
from bisect import bisect_left
import itertools
import numpy as np

import traci.constants as tc

from flow.core.params import SumoCarFollowingParams, SumoLaneChangeParams


SPEED_MODES = {"aggressive": 0, "no_collide": 1, "all_checks": 31}
LC_MODES = {"aggressive": 0, "no_lat_collide": 512, "strategic": 853}


class Vehicles:
    def __init__(self):
        """Base vehicle class.

        This is used to describe the state of all vehicles in the network.
        State information on the vehicles for a given time step can be set or
        retrieved from this class.
        """
        self.__ids = []  # ids of all vehicles
        self.__human_ids = []  # ids of human-driven vehicles
        self.__controlled_ids = []  # ids of flow-controlled vehicles
        self.__controlled_lc_ids = []  # ids of flow lc-controlled vehicles
        self.__rl_ids = []  # ids of rl-controlled vehicles

        # vehicles: Key = Vehicle ID, Value = Dictionary describing the vehicle
        # Ordered dictionary used to keep neural net inputs in order
        self.__vehicles = collections.OrderedDict()

        # create a sumo_observations variable that will carry all information
        # on the state of the vehicles for a given time step
        self.__sumo_obs = None

        self.num_vehicles = 0  # total number of vehicles in the network
        self.num_rl_vehicles = 0  # number of rl vehicles in the network
        self.num_types = 0  # number of unique types of vehicles in the network
        self.types = []  # types of vehicles in the network
        self.initial_speeds = []  # speed of vehicles at the start of a rollout

        # contains the parameters associated with each type of vehicle
        self.type_parameters = dict()

        # contain the minGap attribute of each type of vehicle
        self.minGap = dict()

        # list of vehicle ids located in each edge in the network
        self._ids_by_edge = dict()

    def add(self,
            veh_id,
            acceleration_controller=(SumoCarFollowingController, {}),
            lane_change_controller=(SumoLaneChangeController, {}),
            routing_controller=None,
            initial_speed=0,
            num_vehicles=1,
            speed_mode='no_collide',
            lane_change_mode="no_lat_collide",
            sumo_car_following_params=None,
            sumo_lc_params=None):
        """Adds a sequence of vehicles to the list of vehicles in the network.

        Parameters
        ----------
        veh_id: str
            base vehicle ID for the vehicles (will be appended by a number)
        acceleration_controller: tup, optional
            1st element: flow-specified acceleration controller
            2nd element: controller parameters (may be set to None to maintain
            default parameters)
        lane_change_controller: tup, optional
            1st element: flow-specified lane-changer controller
            2nd element: controller parameters (may be set to None to maintain
            default parameters)
        routing_controller: tup, optional
            1st element: flow-specified routing controller
            2nd element: controller parameters (may be set to None to maintain
            default parameters)
        initial_speed: float, optional
            initial speed of the vehicles being added (in m/s)
        num_vehicles: int, optional
            number of vehicles of this type to be added to the network
        speed_mode: str or int, optional
            may be one of the following:
             - "no_collide" (default): Human and RL cars are preventing from
               reaching speeds that may cause crashes (also serves as a
               failsafe).
             - "aggressive": Human and RL cars are not limited by sumo with
               regard to their accelerations, and can crash longitudinally
             - "all_checks": all sumo safety checks are activated
             - int values may be used to define custom speed mode for the given
               vehicles, specified at:
               http://sumo.dlr.de/wiki/TraCI/Change_Vehicle_State#speed_mode_.280xb3.29
        lane_change_mode: str or int, optional
            may be one of the following:
            - "strategic": Human cars make lane changes in accordance with SUMO
              to provide speed boosts
            - "no_lat_collide": Human cars will not make lane changes, RL cars
              can lane change into any space, no matter how likely it is to
              crash (default)
            - "aggressive": RL cars are not limited by sumo with regard to
              their lane-change actions, and can crash longitudinally
            - int values may be used to define custom lane change modes for the
              given vehicles, specified at:
              http://sumo.dlr.de/wiki/TraCI/Change_Vehicle_State#lane_change_mode_.280xb6.29
        sumo_car_following_params: flow.core.params.SumoCarFollowingParams type
            Params object specifying attributes for Sumo car following model.
        sumo_lc_params: flow.core.params.SumoLaneChangeParams type
            Params object specifying attributes for Sumo lane changing model.
        """
        if sumo_car_following_params is None:
            sumo_car_following_params = SumoCarFollowingParams()

        if sumo_lc_params is None:
            sumo_lc_params = SumoLaneChangeParams()

        type_params = {}
        type_params.update(sumo_car_following_params.controller_params)
        type_params.update(sumo_lc_params.controller_params)

        # If a vehicle is not sumo or RL, let the minGap be zero so that it
        # does not tamper with the dynamics of the controller
        if acceleration_controller[0] != SumoCarFollowingController \
                and acceleration_controller[0] != RLController:
            type_params["minGap"] = 0.0

        # adjust the speed mode value
        if isinstance(speed_mode, str) and speed_mode in SPEED_MODES:
            speed_mode = SPEED_MODES[speed_mode]
        elif not (isinstance(speed_mode, int)
                  or isinstance(speed_mode, float)):
            logging.error("Setting speed mode of {0} to "
                          "default.".format(veh_id))
            speed_mode = SPEED_MODES["no_collide"]

        # adjust the lane change mode value
        if isinstance(lane_change_mode, str) and lane_change_mode in LC_MODES:
            lane_change_mode = LC_MODES[lane_change_mode]
        elif not (isinstance(lane_change_mode, int)
                  or isinstance(lane_change_mode, float)):
            logging.error("Setting lane change mode of {0} to "
                          "default.".format(veh_id))
            lane_change_mode = LC_MODES["no_lat_collide"]

        # this dict will be used when trying to introduce new vehicles into
        # the network via a flow
        self.type_parameters[veh_id] = \
            {"acceleration_controller": acceleration_controller,
             "lane_change_controller": lane_change_controller,
             "routing_controller": routing_controller,
             "initial_speed": initial_speed,
             "speed_mode": speed_mode,
             "lane_change_mode": lane_change_mode,
             "sumo_car_following_params": sumo_car_following_params,
             "sumo_lc_params": sumo_lc_params}

        # this is used to return the actual headways from the vehicles class
        self.minGap[veh_id] = type_params["minGap"]

        for i in range(num_vehicles):
            v_id = veh_id + '_%d' % i

            # add the vehicle to the list of vehicle ids
            self.__ids.append(v_id)

            self.__vehicles[v_id] = dict()

            # specify the type
            self.__vehicles[v_id]["type"] = veh_id

            # specify the acceleration controller class
            self.__vehicles[v_id]["acc_controller"] = \
                acceleration_controller[0](veh_id=v_id,
                                           **acceleration_controller[1])

            # specify the lane-changing controller class
            self.__vehicles[v_id]["lane_changer"] = \
                lane_change_controller[0](veh_id=v_id,
                                          **lane_change_controller[1])

            # specify the routing controller class
            if routing_controller is not None:
                self.__vehicles[v_id]["router"] = \
                    routing_controller[0](veh_id=v_id,
                                          router_params=routing_controller[1])
            else:
                self.__vehicles[v_id]["router"] = None

            # specify the speed of vehicles at the start of a rollout
            self.__vehicles[v_id]["initial_speed"] = initial_speed

            # check if the vehicle is human-driven or autonomous
            if acceleration_controller[0] == RLController:
                self.__rl_ids.append(v_id)
            else:
                self.__human_ids.append(v_id)

                # check if the vehicle's lane-changing / acceleration actions
                # are controlled by sumo or not.
                if acceleration_controller[0] != SumoCarFollowingController:
                    self.__controlled_ids.append(v_id)
                if lane_change_controller[0] != SumoLaneChangeController:
                    self.__controlled_lc_ids.append(v_id)

            # specify the speed and lane change mode for the vehicle
            self.__vehicles[v_id]["speed_mode"] = speed_mode
            self.__vehicles[v_id]["lane_change_mode"] = lane_change_mode

        # update the variables for the number of vehicles in the network
        self.num_vehicles = len(self.__ids)
        self.num_rl_vehicles = len(self.__rl_ids)

        # increase the number of unique types of vehicles in the network, and
        # add the type to the list of types
        self.num_types += 1
        self.types.append((veh_id, type_params))

    def update(self, vehicle_obs, sim_obs, env):
        """Updates the vehicle class with data pertaining to the vehicles at
        the current time step.

        The following actions are performed:
        - The state of all vehicles is modified to match their state at the
          current time step. This includes states specified by sumo, and states
          explicitly defined by flow, e.g. "absolute_position".
        - If vehicles exit the network, they are removed from the vehicles
          class, and newly departed vehicles are introduced to the class.

        Parameters
        ----------
        vehicle_obs: dict
            vehicle observations provided from sumo via subscriptions
        sim_obs: dict
            simulation observations provided from sumo via subscriptions
        env: Environment type
            state of the environment at the current time step
        """
        # remove exiting vehicles from the vehicles class
        for veh_id in sim_obs[tc.VAR_ARRIVED_VEHICLES_IDS]:
            if veh_id not in sim_obs[tc.VAR_TELEPORT_STARTING_VEHICLES_IDS]:
                self.remove(veh_id)
            else:
                # this is meant to resolve the KeyError bug when there are
                # collisions
                vehicle_obs[veh_id] = self.__sumo_obs[veh_id]

        # add entering vehicles into the vehicles class
        for veh_id in sim_obs[tc.VAR_DEPARTED_VEHICLES_IDS]:
            veh_type = env.traci_connection.vehicle.getTypeID(veh_id)
            if veh_id in self.get_ids():
                # this occurs when a vehicle is actively being removed and
                # placed again in the network to ensure a constant number of
                # total vehicles (e.g. GreenWaveEnv). In this case, the vehicle
                # is already in the class; its state data just needs to be
                # updated, and it's color needs to be made to match the color
                # of other vehicles of its type.
                env.traci_connection.vehicle.setColor(veh_id,
                                                      env.colors[veh_type])
            else:
<<<<<<< HEAD
                self.add_departed(veh_id, veh_type, env)
=======
                self._add_departed(veh_id, veh_type, env)
>>>>>>> f0d705e5

        if env.time_counter == 0:
            # if the time_counter is 0, this we need to reset all necessary
            # values
            for veh_id in self.__rl_ids:
                # set the initial last_lc
                self.set_state(veh_id, "last_lc", -env.lane_change_duration)
        else:
            # update the "last_lc" variable
            for veh_id in self.__rl_ids:
                prev_lane = self.get_lane(veh_id)
                if vehicle_obs[veh_id][tc.VAR_LANE_INDEX] != \
                        prev_lane and veh_id in self.__rl_ids:
                    self.set_state(veh_id, "last_lc", env.time_counter)

            # update the "absolute_position" variable
            for veh_id in self.__ids:
                prev_pos = env.get_x_by_id(veh_id)
                this_edge = vehicle_obs[veh_id][tc.VAR_ROAD_ID]
                this_pos = vehicle_obs[veh_id][tc.VAR_LANEPOSITION]
                try:
                    change = env.scenario.get_x(this_edge, this_pos) - prev_pos
                    if change < 0:
                        change += env.scenario.length
                    new_abs_pos = self.get_absolute_position(
                        veh_id) + change
                    self.set_absolute_position(veh_id, new_abs_pos)
                except (ValueError, TypeError):
                    self.set_absolute_position(veh_id, -1001)

        # update the "headway", "leader", and "follower" variables
        for veh_id in self.__ids:
            headway = vehicle_obs[veh_id][tc.VAR_LEADER]
            vtype = self.get_state(veh_id, "type")
            min_gap = self.minGap[vtype]
            if headway is None:
                self.__vehicles[veh_id]["leader"] = None
                self.__vehicles[veh_id]["follower"] = None
                self.__vehicles[veh_id]["headway"] = 1e+3
            else:
                self.__vehicles[veh_id]["headway"] = headway[1] + min_gap
                self.__vehicles[veh_id]["leader"] = headway[0]
                self.__vehicles[headway[0]]["follower"] = veh_id

        # update the sumo observations variable
        self.__sumo_obs = vehicle_obs.copy()

        # update the lane leaders data for each vehicle
        self._multi_lane_headways(env)

    def _add_departed(self, veh_id, veh_type, env):
        """Adds a vehicle that entered the network from an inflow or reset.

        Parameters
        ----------
        veh_id: str
            name of the vehicle
        veh_type: str
            type of vehicle, as specified to sumo
        env: Env type
            state of the environment at the current time step
        """
        if veh_type not in self.type_parameters:
            raise KeyError("Entering vehicle is not a valid type.")

        self.num_vehicles += 1
        self.__ids.append(veh_id)
        self.__vehicles[veh_id] = dict()

        # specify the type
        self.__vehicles[veh_id]["type"] = veh_type

        # specify the acceleration controller class
        accel_controller = \
            self.type_parameters[veh_type]["acceleration_controller"]
        self.__vehicles[veh_id]["acc_controller"] = \
            accel_controller[0](veh_id=veh_id, **accel_controller[1])

        # specify the lane-changing controller class
        lc_controller = \
            self.type_parameters[veh_type]["lane_change_controller"]
        self.__vehicles[veh_id]["lane_changer"] = \
            lc_controller[0](veh_id=veh_id, **lc_controller[1])

        # specify the routing controller class
        rt_controller = self.type_parameters[veh_type]["routing_controller"]
        if rt_controller is not None:
            self.__vehicles[veh_id]["router"] = \
                rt_controller[0](veh_id=veh_id, router_params=rt_controller[1])
        else:
            self.__vehicles[veh_id]["router"] = None

        # add the vehicle's id to the list of vehicle ids
        if accel_controller[0] == RLController:
            self.__rl_ids.append(veh_id)
            self.num_rl_vehicles += 1
        else:
            self.__human_ids.append(veh_id)
            if accel_controller[0] != SumoCarFollowingController:
                self.__controlled_ids.append(veh_id)
            if lc_controller[0] != SumoLaneChangeController:
                self.__controlled_lc_ids.append(veh_id)

        # subscribe the new vehicle
        env.traci_connection.vehicle.subscribe(
            veh_id, [tc.VAR_LANE_INDEX, tc.VAR_LANEPOSITION,
                     tc.VAR_ROAD_ID, tc.VAR_SPEED, tc.VAR_EDGES])
        env.traci_connection.vehicle.subscribeLeader(veh_id, 2000)

        # some constant vehicle parameters to the vehicles class
        self.set_length(
            veh_id, env.traci_connection.vehicle.getLength(veh_id))
        self.set_state(veh_id, "max_speed", env.max_speed)

        # set the absolute position of the vehicle
        self.set_absolute_position(veh_id, 0)

        # set the "last_lc" parameter of the vehicle
        self.set_state(veh_id, "last_lc", env.time_counter)

        # specify the initial speed
        self.__vehicles[veh_id]["initial_speed"] = \
            self.type_parameters[veh_type]["initial_speed"]

        # set the speed mode for the vehicle
        speed_mode = self.type_parameters[veh_type]["speed_mode"]
        self.__vehicles[veh_id]["speed_mode"] = speed_mode
        env.traci_connection.vehicle.setSpeedMode(veh_id, speed_mode)

        # set the lane changing mode for the vehicle
        lc_mode = self.type_parameters[veh_type]["lane_change_mode"]
        self.__vehicles[veh_id]["lane_change_mode"] = lc_mode
        env.traci_connection.vehicle.setLaneChangeMode(veh_id, lc_mode)

        # set the max speed in sumo
        env.traci_connection.vehicle.setMaxSpeed(veh_id, env.max_speed)

        # change the color of the vehicle based on its type
        env.traci_connection.vehicle.setColor(veh_id, env.colors[veh_type])

    def remove(self, veh_id):
        """Removes a vehicle.

        Removes all traces of the vehicle from the vehicles class and all valid
        ID lists, and decrements the total number of vehicles in this class.

        Parameters
        ----------
        veh_id: str
            unique identifier of th vehicle to be removed
        """
        del self.__vehicles[veh_id]
        self.__ids.remove(veh_id)
        self.num_vehicles -= 1

        # remove it from all other ids (if it is there)
        if veh_id in self.__human_ids:
            self.__human_ids.remove(veh_id)
            if veh_id in self.__controlled_ids:
                self.__controlled_ids.remove(veh_id)
            if veh_id in self.__controlled_lc_ids:
                self.__controlled_lc_ids.remove(veh_id)
        else:
            self.__rl_ids.remove(veh_id)
            self.num_rl_vehicles -= 1

    def test_set_speed(self, veh_id, speed):
        self.__sumo_obs[veh_id][tc.VAR_SPEED] = speed

    def set_absolute_position(self, veh_id, absolute_position):
        self.__vehicles[veh_id]["absolute_position"] = absolute_position

    def test_set_position(self, veh_id, position):
        self.__sumo_obs[veh_id][tc.VAR_LANEPOSITION] = position

    def test_set_edge(self, veh_id, edge):
        self.__sumo_obs[veh_id][tc.VAR_ROAD_ID] = edge

    def test_set_lane(self, veh_id, lane):
        self.__sumo_obs[veh_id][tc.VAR_LANE_INDEX] = lane

    def set_leader(self, veh_id, leader):
        self.__vehicles[veh_id]["leader"] = leader

    def set_follower(self, veh_id, follower):
        self.__vehicles[veh_id]["follower"] = follower

    def set_headway(self, veh_id, headway):
        self.__vehicles[veh_id]["headway"] = headway

    def get_ids(self):
        """Returns the names of all vehicles currently in the network."""
        return self.__ids

    def get_human_ids(self):
        """Returns the names of all non-rl vehicles currently in the
        network."""
        return self.__human_ids

    def get_controlled_ids(self):
        """Returns the names of all flow acceleration-controlled vehicles
        currently in the network."""
        return self.__controlled_ids

    def get_controlled_lc_ids(self):
        """Returns the names of all flow lane change-controlled vehicles
        currently in the network."""
        return self.__controlled_lc_ids

    def get_rl_ids(self):
        """Returns the names of all rl-controlled vehicles in the network."""
        return self.__rl_ids

    def get_ids_by_edge(self, edge):
        """Returns the names of all vehicles in the specified edge. If no
        vehicles are currently in the edge, then returns an empty list."""
        return self._ids_by_edge.get(edge, []) or []

    def get_initial_speed(self, veh_id, error=-1001):
        """Returns the initial speed upon reset of the specified vehicle.

        Parameters
        ----------
        veh_id : str or list<str>
            vehicle id, or list of vehicle ids
        error : any, optional
            value that is returned if the vehicle is not found

        Returns
        -------
        float

        """
        if isinstance(veh_id, (list, np.ndarray)):
            return [self.get_initial_speed(vehID, error) for vehID in veh_id]
        return self.__vehicles.get(veh_id, {}).get("initial_speed", error)

    def get_lane_change_mode(self, veh_id, error=-1001):
        """Returns the lane change mode value of the specified vehicle.

        Parameters
        ----------
        veh_id : str or list<str>
            vehicle id, or list of vehicle ids
        error : any, optional
            value that is returned if the vehicle is not found

        Returns
        -------
        int

        """
        if isinstance(veh_id, (list, np.ndarray)):
            return [self.get_lane_change_mode(vehID, error)
                    for vehID in veh_id]
        return self.__vehicles.get(veh_id, {}).get("lane_change_mode", error)

    def get_speed_mode(self, veh_id, error=-1001):
        """Returns the speed mode value of the specified vehicle.

        Parameters
        ----------
        veh_id : str or list<str>
            vehicle id, or list of vehicle ids
        error : any, optional
            value that is returned if the vehicle is not found

        Returns
        -------
        int

        """
        if isinstance(veh_id, (list, np.ndarray)):
            return [self.get_speed_mode(vehID, error) for vehID in veh_id]
        return self.__vehicles.get(veh_id, {}).get("speed_mode", error)

    def get_speed(self, veh_id, error=-1001):
        """Returns the speed of the specified vehicle.

        Parameters
        ----------
        veh_id : str or list<str>
            vehicle id, or list of vehicle ids
        error : any, optional
            value that is returned if the vehicle is not found

        Returns
        -------
        float

        """
        if isinstance(veh_id, (list, np.ndarray)):
            return [self.get_speed(vehID, error) for vehID in veh_id]
        return self.__sumo_obs.get(veh_id, {}).get(tc.VAR_SPEED, error)

    def get_absolute_position(self, veh_id, error=-1001):
        """Returns the absolute position of the specified vehicle.

        Parameters
        ----------
        veh_id : str or list<str>
            vehicle id, or list of vehicle ids
        error : any, optional
            value that is returned if the vehicle is not found

        Returns
        -------
        float

        """
        if isinstance(veh_id, (list, np.ndarray)):
            return [self.get_absolute_position(vehID, error)
                    for vehID in veh_id]
        return self.__vehicles.get(veh_id, {}).get("absolute_position", error)

    def get_position(self, veh_id, error=-1001):
        """Returns the position of the vehicle relative to its current edge.

        Parameters
        ----------
        veh_id : str or list<str>
            vehicle id, or list of vehicle ids
        error : any, optional
            value that is returned if the vehicle is not found

        Returns
        -------
        float

        """
        if isinstance(veh_id, (list, np.ndarray)):
            return [self.get_position(vehID, error) for vehID in veh_id]
        return self.__sumo_obs.get(veh_id, {}).get(tc.VAR_LANEPOSITION, error)

    def get_edge(self, veh_id, error=""):
        """Returns the position of the specified vehicle (relative to the
        current edge).

        Parameters
        ----------
        veh_id : str or list<str>
            vehicle id, or list of vehicle ids
        error : any, optional
            value that is returned if the vehicle is not found

        Returns
        -------
        str

        """
        if isinstance(veh_id, (list, np.ndarray)):
            return [self.get_edge(vehID, error) for vehID in veh_id]
        return self.__sumo_obs.get(veh_id, {}).get(tc.VAR_ROAD_ID, error)

    def get_lane(self, veh_id, error=-1001):
        """Returns the lane index of the specified vehicle.

        Parameters
        ----------
        veh_id : str or list<str>
            vehicle id, or list of vehicle ids
        error : any, optional
            value that is returned if the vehicle is not found

        Returns
        -------
        int

        """
        if isinstance(veh_id, (list, np.ndarray)):
            return [self.get_lane(vehID, error) for vehID in veh_id]
        return self.__sumo_obs.get(veh_id, {}).get(tc.VAR_LANE_INDEX, error)

    def set_length(self, veh_id, length):
        self.__vehicles[veh_id]["length"] = length

    def get_length(self, veh_id, error=-1001):
        """Returns the length of the specified vehicle.

        Parameters
        ----------
        veh_id : str or list<str>
            vehicle id, or list of vehicle ids
        error : any, optional
            value that is returned if the vehicle is not found

        Returns
        -------
        float

        """
        if isinstance(veh_id, (list, np.ndarray)):
            return [self.get_length(vehID, error) for vehID in veh_id]
        return self.__vehicles.get(veh_id, {}).get("length", error)

    def get_acc_controller(self, veh_id, error=None):
        """Returns the acceleration controller of the specified vehicle.

        Parameters
        ----------
        veh_id : str or list<str>
            vehicle id, or list of vehicle ids
        error : any, optional
            value that is returned if the vehicle is not found

        Returns
        -------
        object

        """
        if isinstance(veh_id, (list, np.ndarray)):
            return [self.get_acc_controller(vehID, error) for vehID in veh_id]
        return self.__vehicles.get(veh_id, {}).get("acc_controller", error)

    def get_lane_changing_controller(self, veh_id, error=None):
        """Returns the lane changing controller of the specified vehicle.

        Parameters
        ----------
        veh_id : str or list<str>
            vehicle id, or list of vehicle ids
        error : any, optional
            value that is returned if the vehicle is not found

        Returns
        -------
        object

        """
        if isinstance(veh_id, (list, np.ndarray)):
            return [self.get_lane_changing_controller(vehID, error)
                    for vehID in veh_id]
        return self.__vehicles.get(veh_id, {}).get("lane_changer", error)

    def get_routing_controller(self, veh_id, error=None):
        """Returns the routing controller of the specified vehicle.

        Parameters
        ----------
        veh_id : str or list<str>
            vehicle id, or list of vehicle ids
        error : any, optional
            value that is returned if the vehicle is not found

        Returns
        -------
        object

        """
        if isinstance(veh_id, (list, np.ndarray)):
            return [self.get_routing_controller(vehID, error)
                    for vehID in veh_id]
        return self.__vehicles.get(veh_id, {}).get("router", error)

    def get_route(self, veh_id, error=list()):
        """Returns the route of the specified vehicle.

        Parameters
        ----------
        veh_id : str or list<str>
            vehicle id, or list of vehicle ids
        error : any, optional
            value that is returned if the vehicle is not found

        Returns
        -------
        list<str>

        """
        if isinstance(veh_id, (list, np.ndarray)):
            return [self.get_route(vehID, error) for vehID in veh_id]
        return self.__sumo_obs.get(veh_id, {}).get(tc.VAR_EDGES, error)

    def get_leader(self, veh_id, error=""):
        """Returns the leader of the specified vehicle.

        Parameters
        ----------
        veh_id : str or list<str>
            vehicle id, or list of vehicle ids
        error : any, optional
            value that is returned if the vehicle is not found

        Returns
        -------
        str

        """
        if isinstance(veh_id, (list, np.ndarray)):
            return [self.get_leader(vehID, error) for vehID in veh_id]
        return self.__vehicles.get(veh_id, {}).get("leader", error)

    def get_follower(self, veh_id, error=""):
        """Returns the follower of the specified vehicle.

        Parameters
        ----------
        veh_id : str or list<str>
            vehicle id, or list of vehicle ids
        error : any, optional
            value that is returned if the vehicle is not found

        Returns
        -------
        str

        """
        if isinstance(veh_id, (list, np.ndarray)):
            return [self.get_follower(vehID, error) for vehID in veh_id]
        return self.__vehicles.get(veh_id, {}).get("follower", error)

    def get_headway(self, veh_id, error=-1001):
        """Returns the headway of the specified vehicle(s).

        Parameters
        ----------
        veh_id : str or list<str>
            vehicle id, or list of vehicle ids
        error : any, optional
            value that is returned if the vehicle is not found

        Returns
        -------
        float

        """
        if isinstance(veh_id, (list, np.ndarray)):
            return [self.get_headway(vehID, error) for vehID in veh_id]
        return self.__vehicles.get(veh_id, {}).get("headway", error)

    def set_lane_headways(self, veh_id, lane_headways):
        self.__vehicles[veh_id]["lane_headways"] = lane_headways

    def get_lane_headways(self, veh_id, error=list()):
        """Returns the headways between the specified vehicle and the vehicle
        ahead of it in all lanes.

        Parameters
        ----------
        veh_id : str or list<str>
            vehicle id, or list of vehicle ids
        error : any, optional
            value that is returned if the vehicle is not found

        Returns
        -------
        list<float>

        """
        if isinstance(veh_id, (list, np.ndarray)):
            return [self.get_lane_headways(vehID, error) for vehID in veh_id]
        return self.__vehicles.get(veh_id, {}).get("lane_headways", error)

    def set_lane_leaders(self, veh_id, lane_leaders):
        self.__vehicles[veh_id]["lane_leaders"] = lane_leaders

    def get_lane_leaders(self, veh_id, error=list()):
        """Returns the leaders for the specified vehicle in all lanes.

        Parameters
        ----------
        veh_id : str or list<str>
            vehicle id, or list of vehicle ids
        error : any, optional
            value that is returned if the vehicle is not found

        Returns
        -------
        list<float>

        """
        if isinstance(veh_id, (list, np.ndarray)):
            return [self.get_lane_leaders(vehID, error) for vehID in veh_id]
        return self.__vehicles.get(veh_id, {}).get("lane_leaders", error)

    def set_lane_tailways(self, veh_id, lane_tailways):
        self.__vehicles[veh_id]["lane_tailways"] = lane_tailways

    def get_lane_tailways(self, veh_id, error=list()):
        """Returns the tailways between the specified vehicle and the vehicle
        behind it in all lanes.

        Parameters
        ----------
        veh_id : str or list<str>
            vehicle id, or list of vehicle ids
        error : any, optional
            value that is returned if the vehicle is not found

        Returns
        -------
        list<float>

        """
        if isinstance(veh_id, (list, np.ndarray)):
            return [self.get_lane_tailways(vehID, error) for vehID in veh_id]
        return self.__vehicles.get(veh_id, {}).get("lane_tailways", error)

    def set_lane_followers(self, veh_id, lane_followers):
        self.__vehicles[veh_id]["lane_followers"] = lane_followers

    def get_lane_followers(self, veh_id, error=list()):
        """Returns the followers for the specified vehicle in all lanes.

        Parameters
        ----------
        veh_id : str or list<str>
            vehicle id, or list of vehicle ids
        error : list, optional
            value that is returned if the vehicle is not found

        Returns
        -------
        list<str>

        """
        if isinstance(veh_id, (list, np.ndarray)):
            return [self.get_lane_followers(vehID, error) for vehID in veh_id]
        return self.__vehicles.get(veh_id, {}).get("lane_followers", error)

    # TODO(ak): setting sumo observations?
    def set_state(self, veh_id, state_name, state):
        """Generic set function.

        Updates the state *state_name* of the vehicle with id *veh_id* with the
        value *state*.
        """
        self.__vehicles[veh_id][state_name] = state

    # TODO(ak): getting sumo observations?
    def get_state(self, veh_id, state_name, error=None):
        """Generic get function. Returns the value of *state_name* of the
        specified vehicles at the current time step.
        """
        if isinstance(veh_id, list):
            return [self.get_state(vehID, state_name, error)
                    for vehID in veh_id]
        return self.__vehicles.get(veh_id, {}).get(state_name, error)

    def _multi_lane_headways(self, env):
        """Computes the lane leaders/followers/headways/tailways for all
        vehicles in the network."""
        edge_list = env.scenario.get_edge_list()
        junction_list = env.scenario.get_junction_list()
        tot_list = edge_list + junction_list
        num_edges = len(env.scenario.get_edge_list()) \
            + len(env.scenario.get_junction_list())

        # maximum number of lanes in the network
        max_lanes = max([env.scenario.num_lanes(edge_id)
                         for edge_id in tot_list])

        # Key = edge id
        # Element = list, with the ith element containing tuples with the name
        #           and position of all vehicles in lane i
        edge_dict = dict.fromkeys(tot_list)

        # add the vehicles to the edge_dict element
        for veh_id in self.get_ids():
            edge = self.get_edge(veh_id)
            lane = self.get_lane(veh_id)
            pos = self.get_position(veh_id)
            if edge_dict[edge] is None:
                edge_dict[edge] = [[] for _ in range(max_lanes)]
            edge_dict[edge][lane].append((veh_id, pos))

        # sort all lanes in each edge by position
        for edge in tot_list:
            if edge_dict[edge] is None:
                del edge_dict[edge]
            else:
                for lane in range(max_lanes):
                    edge_dict[edge][lane].sort(key=lambda x: x[1])

        for veh_id in self.get_rl_ids():
            # collect the lane leaders, followers, headways, and tailways for
            # each vehicle
            headways, tailways, leaders, followers = \
                self._multi_lane_headways_util(veh_id, edge_dict, num_edges,
                                               env)

            # add the above values to the vehicles class
            self.set_lane_headways(veh_id, headways)
            self.set_lane_tailways(veh_id, tailways)
            self.set_lane_leaders(veh_id, leaders)
            self.set_lane_followers(veh_id, followers)

        self._ids_by_edge = dict().fromkeys(edge_list)

        for edge_id in edge_dict:
            edges = list(itertools.chain.from_iterable(edge_dict[edge_id]))
            # check for edges with no vehicles
            if len(edges) > 0:
                edges, _ = zip(*edges)
                self._ids_by_edge[edge_id] = list(edges)
            else:
                self._ids_by_edge[edge_id] = []

    def _multi_lane_headways_util(self, veh_id, edge_dict, num_edges, env):
        """Utility function for _multi_lane_headways()

        Computes the lane headways, tailways, leaders, and followers for the
        specified vehicle.

        Parameters
        ----------
        veh_id : str
            name of the vehicle
        edge_dict : dict < list<tuple> >
            Key = Edge name
                Index = lane index
                Element = sorted list of (vehicle id, position)

        Returns
        -------
        headway : list<float>
            Index = lane index
            Element = headway at this lane
        tailway : list<float>
            Index = lane index
            Element = tailway at this lane
        leader : list<str>
            Index = lane index
            Element = leader at this lane
        follower : list<str>
            Index = lane index
            Element = follower at this lane
        """
        this_pos = self.get_position(veh_id)
        this_edge = self.get_edge(veh_id)
        num_lanes = env.scenario.num_lanes(this_edge)

        # set default values for all output values
        headway = [1000] * num_lanes
        tailway = [1000] * num_lanes
        leader = [""] * num_lanes
        follower = [""] * num_lanes

        for lane in range(num_lanes):
            # check the vehicle's current  edge for lane leaders and followers
            if len(edge_dict[this_edge][lane]) > 0:
                ids, positions = zip(*edge_dict[this_edge][lane])
                ids = list(ids)
                positions = list(positions)
                index = bisect_left(positions, this_pos)

                # if you are at the end or the front of the edge, the lane
                # leader is in the edges in front of you
                if index < len(positions)-1:
                    # check if the index does not correspond to the current
                    # vehicle
                    if ids[index] == veh_id:
                        leader[lane] = ids[index+1]
                        headway[lane] = positions[index+1] - this_pos \
                            - self.get_length(leader[lane])
                    else:
                        leader[lane] = ids[index]
                        headway[lane] = positions[index] - this_pos \
                            - self.get_length(leader[lane])

                # you are in the back of the queue, the lane follower is in the
                # edges behind you
                if index > 0:
                    follower[lane] = ids[index-1]
                    tailway[lane] = this_pos - positions[index-1] \
                        - self.get_length(veh_id)

            # if lane leader not found, check next edges
            if leader[lane] == "":
                headway[lane], leader[lane] = self._next_edge_leaders(
                    veh_id, edge_dict, lane, num_edges, env)

            # if lane follower not found, check previous edges
            if follower[lane] == "":
                tailway[lane], follower[lane] = self._prev_edge_followers(
                    veh_id, edge_dict, lane, num_edges, env)

        return headway, tailway, leader, follower

    def _next_edge_leaders(self, veh_id, edge_dict, lane, num_edges, env):
        """Looks to the edges/junctions in front of the vehicle's current edge
        for potential leaders. This is currently done by only looking one
        edge/junction backwards.

        Returns
        -------
        headway : float
            lane headway for the specified lane
        leader : str
            lane leader for the specified lane
        """
        pos = self.get_position(veh_id)
        edge = self.get_edge(veh_id)

        headway = 1000  # env.scenario.length
        leader = ""
        add_length = 0  # length increment in headway

        for _ in range(num_edges):
            # break if there are no edge/lane pairs behind the current one
            if len(env.scenario.next_edge(edge, lane)) == 0:
                break

            add_length += env.scenario.edge_length(edge)
            edge, lane = env.scenario.next_edge(edge, lane)[0]

            try:
                if len(edge_dict[edge][lane]) > 0:
                    leader = edge_dict[edge][lane][0][0]
                    headway = edge_dict[edge][lane][0][1] - pos + add_length \
                        - self.get_length(leader)
            except KeyError:
                # current edge has no vehicles, so move on
                continue

            # stop if a lane follower is found
            if leader != "":
                break

        return headway, leader

    def _prev_edge_followers(self, veh_id, edge_dict, lane, num_edges, env):
        """Looks to the edges/junctions behind the vehicle's current edge for
        potential followers. This is currently done by only looking one
        edge/junction backwards.

        Returns
        -------
        tailway : float
            lane tailway for the specified lane
        follower : str
            lane follower for the specified lane
        """
        pos = self.get_position(veh_id)
        edge = self.get_edge(veh_id)

        tailway = 1000  # env.scenario.length
        follower = ""
        add_length = 0  # length increment in headway

        for _ in range(num_edges):
            # break if there are no edge/lane pairs behind the current one
            if len(env.scenario.prev_edge(edge, lane)) == 0:
                break

            edge, lane = env.scenario.prev_edge(edge, lane)[0]
            add_length += env.scenario.edge_length(edge)

            try:
                if len(edge_dict[edge][lane]) > 0:
                    tailway = pos - edge_dict[edge][lane][-1][1] + add_length \
                        - self.get_length(veh_id)
                    follower = edge_dict[edge][lane][-1][0]
            except KeyError:
                # current edge has no vehicles, so move on
                continue

            # stop if a lane follower is found
            if follower != "":
                break

        return tailway, follower<|MERGE_RESOLUTION|>--- conflicted
+++ resolved
@@ -263,11 +263,7 @@
                 env.traci_connection.vehicle.setColor(veh_id,
                                                       env.colors[veh_type])
             else:
-<<<<<<< HEAD
-                self.add_departed(veh_id, veh_type, env)
-=======
                 self._add_departed(veh_id, veh_type, env)
->>>>>>> f0d705e5
 
         if env.time_counter == 0:
             # if the time_counter is 0, this we need to reset all necessary
