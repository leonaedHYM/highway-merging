"""Script containing the base simulation kernel class."""
from flow.core.kernel.simulation.base import KernelSimulation
# from flow.utils.aimsun.api import FlowAimsunAPI
import subprocess
import os.path as osp

try:
    # Load user config if exists, else load default config
    import flow.config as config
except ImportError:
    import flow.config_default as config


class AimsunKernelSimulation(KernelSimulation):
    """Base simulation kernel.

    The simulation kernel is responsible for generating the simulation and
    passing to all other kernel the API that they can use to interact with the
    simulation.

    The simulation kernel is also responsible for advancing, resetting, and
    storing whatever simulation data is relevant.

    All methods in this class are abstract and must be overwritten by other
    child classes.
    """

    def __init__(self, master_kernel):
        """Initialize the Aimsun simulation kernel."""
        KernelSimulation.__init__(self, master_kernel)

        self.master_kernel = master_kernel
        self.kernel_api = None
        self.sim_step = None
        self.aimsun_proc = None

    def pass_api(self, kernel_api):
        """See parent class."""
        self.kernel_api = kernel_api

    def start_simulation(self, network, sim_params):
        """See parent class.

        This method calls the aimsun generator to generate the network, starts
        a simulation, and creates a class to communicate with the simulation
        via an TCP connection.
        """
        # FIXME: hack
        sim_params.port = 9999

        # save the simulation step size (for later use)
        self.sim_step = sim_params.sim_step

        # path to the Aimsun_Next binary
        aimsun_path = osp.join(osp.expanduser(config.AIMSUN_NEXT_PATH),
                               'Aimsun_Next')

        # path to the supplementary file that is used to generate an aimsun
        # network from a template
<<<<<<< HEAD
        script_path = osp.join(config.PROJECT_PATH,
                               'flow/utils/aimsun/generate.py')
=======
        cur_dir = osp.dirname(__file__)
        script_path = "/home/yashar/git_clone/flow/flow/utils/aimsun/generate.py"
>>>>>>> 460ada08

        # start the aimsun process
        aimsun_call = [aimsun_path, "-script", script_path]
        self.aimsun_proc = subprocess.Popen(aimsun_call)

<<<<<<< HEAD
        return None
=======
        return  None
>>>>>>> 460ada08
        # return FlowAimsunAPI(port=sim_params.port)

    def simulation_step(self):
        """See parent class."""
        self.kernel_api.simulation_step()

    def update(self, reset):
        """See parent class.

        No update is needed in this case.
        """
        pass

    def check_collision(self):
        """See parent class."""
        veh_ids = self.master_kernel.vehicle.get_ids()
        for veh in veh_ids:
            headway = self.master_kernel.vehicle.get_headway(veh)
            if headway <= 0:
                return True
        return False

    def close(self):
        """See parent class."""
        self.kernel_api.stop_simulation()
        self.aimsun_proc.kill()<|MERGE_RESOLUTION|>--- conflicted
+++ resolved
@@ -57,23 +57,14 @@
 
         # path to the supplementary file that is used to generate an aimsun
         # network from a template
-<<<<<<< HEAD
         script_path = osp.join(config.PROJECT_PATH,
                                'flow/utils/aimsun/generate.py')
-=======
-        cur_dir = osp.dirname(__file__)
-        script_path = "/home/yashar/git_clone/flow/flow/utils/aimsun/generate.py"
->>>>>>> 460ada08
 
         # start the aimsun process
         aimsun_call = [aimsun_path, "-script", script_path]
         self.aimsun_proc = subprocess.Popen(aimsun_call)
 
-<<<<<<< HEAD
         return None
-=======
-        return  None
->>>>>>> 460ada08
         # return FlowAimsunAPI(port=sim_params.port)
 
     def simulation_step(self):
