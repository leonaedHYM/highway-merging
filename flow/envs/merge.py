--- conflicted
+++ resolved
@@ -182,20 +182,6 @@
 
             return max(eta1 * cost1 + eta2 * cost2, 0)
 
-<<<<<<< HEAD
-    def sort_by_position(self):
-        """See parent class.
-
-        Sorting occurs by the ``get_x_by_id`` method instead of
-        ``get_absolute_position``.
-        """
-        # vehicles are sorted by their get_x_by_id value
-        sorted_ids = sorted(self.k.vehicle.get_ids(),
-                            key=self.k.vehicle.get_x_by_id)
-        return sorted_ids, None
-
-=======
->>>>>>> d20f00fb
     def additional_command(self):
         """See parent class.
 
