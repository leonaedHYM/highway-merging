--- conflicted
+++ resolved
@@ -99,13 +99,8 @@
 
         if self.tl_type != "actuated":
             for i in range(self.rows * self.cols):
-<<<<<<< HEAD
                 self.k.traffic_light.set_state(
                     node_id='center' + str(i), state="GrGr")
-=======
-                self.traci_connection.trafficlight.setRedYellowGreenState(
-                    'center' + str(i), "GrGr")
->>>>>>> 0b631352
                 self.last_change[i, 2] = 1
 
         # # Additional Information for Plotting
@@ -206,42 +201,22 @@
                     if self.last_change[i, 1] == 0:
                         self.k.traffic_light.set_state(
                             node_id='center{}'.format(i),
-<<<<<<< HEAD
                             state="GrGr")
-=======
-                            state="GrGr",
-                            env=self)
->>>>>>> 0b631352
                     else:
                         self.k.traffic_light.set_state(
                             node_id='center{}'.format(i),
-<<<<<<< HEAD
                             state='rGrG')
-=======
-                            state='rGrG',
-                            env=self)
->>>>>>> 0b631352
                     self.last_change[i, 2] = 1
             else:
                 if action:
                     if self.last_change[i, 1] == 0:
                         self.k.traffic_light.set_state(
                             node_id='center{}'.format(i),
-<<<<<<< HEAD
                             state='yryr')
-=======
-                            state='yryr',
-                            env=self)
->>>>>>> 0b631352
                     else:
                         self.k.traffic_light.set_state(
                             node_id='center{}'.format(i),
-<<<<<<< HEAD
                             state='ryry')
-=======
-                            state='ryry',
-                            env=self)
->>>>>>> 0b631352
                     self.last_change[i, 0] = 0.0
                     self.last_change[i, 1] = not self.last_change[i, 1]
                     self.last_change[i, 2] = 0
