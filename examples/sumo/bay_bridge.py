"""Bay Bridge simulation."""

import os
import urllib.request

from flow.core.params import SumoParams, EnvParams, NetParams, InitialConfig, \
    SumoCarFollowingParams, SumoLaneChangeParams, InFlows
<<<<<<< HEAD
from flow.core.params import Vehicles
from flow.core.params import TrafficLights
=======
from flow.core.vehicles import Vehicles
from flow.core.params import TrafficLightParams
>>>>>>> abf7907d

from flow.core.experiment import SumoExperiment
from flow.envs.bay_bridge.base import BayBridgeEnv
from flow.scenarios.bay_bridge import BayBridgeScenario
from flow.controllers import SumoCarFollowingController, BayBridgeRouter

NETFILE = os.path.join(
    os.path.dirname(os.path.abspath(__file__)), "bay_bridge.net.xml")


def bay_bridge_example(render=None,
                       use_inflows=False,
                       use_traffic_lights=False):
    """
    Perform a simulation of vehicles on the Oakland-San Francisco Bay Bridge.

    Parameters
    ----------
    render: bool, optional
        specifies whether to use sumo's gui during execution
    use_inflows: bool, optional
        whether to activate inflows from the peripheries of the network
    use_traffic_lights: bool, optional
        whether to activate the traffic lights in the scenario

    Returns
    -------
    exp: flow.core.SumoExperiment type
        A non-rl experiment demonstrating the performance of human-driven
        vehicles simulated by sumo on the Bay Bridge.
    """
    sumo_params = SumoParams(sim_step=0.6, overtake_right=True)

    if render is not None:
        sumo_params.render = render

    sumo_car_following_params = SumoCarFollowingParams(
        speedDev=0.2,
        speed_mode="all_checks",
    )
    sumo_lc_params = SumoLaneChangeParams(
        lc_assertive=20,
        lc_pushy=0.8,
        lc_speed_gain=4.0,
        model="LC2013",
        lane_change_mode="no_lat_collide",
        # lcKeepRight=0.8
    )

    vehicles = Vehicles()
    vehicles.add(
        veh_id="human",
        acceleration_controller=(SumoCarFollowingController, {}),
        routing_controller=(BayBridgeRouter, {}),
        sumo_car_following_params=sumo_car_following_params,
        sumo_lc_params=sumo_lc_params,
        num_vehicles=1400)

    additional_env_params = {}
    env_params = EnvParams(additional_params=additional_env_params)

    traffic_lights = TrafficLightParams()

    inflow = InFlows()

    if use_inflows:
        # south
        inflow.add(
            veh_type="human",
            edge="183343422",
            vehsPerHour=528,
            departLane="0",
            departSpeed=20)
        inflow.add(
            veh_type="human",
            edge="183343422",
            vehsPerHour=864,
            departLane="1",
            departSpeed=20)
        inflow.add(
            veh_type="human",
            edge="183343422",
            vehsPerHour=600,
            departLane="2",
            departSpeed=20)

        inflow.add(
            veh_type="human",
            edge="393649534",
            probability=0.1,
            departLane="0",
            departSpeed=20)  # no data for this

        # west
        inflow.add(
            veh_type="human",
            edge="11189946",
            vehsPerHour=1752,
            departLane="0",
            departSpeed=20)
        inflow.add(
            veh_type="human",
            edge="11189946",
            vehsPerHour=2136,
            departLane="1",
            departSpeed=20)
        inflow.add(
            veh_type="human",
            edge="11189946",
            vehsPerHour=576,
            departLane="2",
            departSpeed=20)

        # north
        inflow.add(
            veh_type="human",
            edge="28413687#0",
            vehsPerHour=2880,
            departLane="0",
            departSpeed=20)
        inflow.add(
            veh_type="human",
            edge="28413687#0",
            vehsPerHour=2328,
            departLane="1",
            departSpeed=20)
        inflow.add(
            veh_type="human",
            edge="28413687#0",
            vehsPerHour=3060,
            departLane="2",
            departSpeed=20)
        inflow.add(
            veh_type="human",
            edge="11198593",
            probability=0.1,
            departLane="0",
            departSpeed=20)  # no data for this
        inflow.add(
            veh_type="human",
            edge="11197889",
            probability=0.1,
            departLane="0",
            departSpeed=20)  # no data for this

        # midway through bridge
        inflow.add(
            veh_type="human",
            edge="35536683",
            probability=0.1,
            departLane="0",
            departSpeed=20)  # no data for this

    net_params = NetParams(inflows=inflow, no_internal_links=False)
    net_params.netfile = NETFILE

    # download the netfile from AWS
    if use_traffic_lights:
        my_url = "https://s3-us-west-1.amazonaws.com/flow.netfiles/" \
                 "bay_bridge_TL_all_green.net.xml"
    else:
        my_url = "https://s3-us-west-1.amazonaws.com/flow.netfiles/" \
                 "bay_bridge_junction_fix.net.xml"
    my_file = urllib.request.urlopen(my_url)
    data_to_write = my_file.read()

    with open(
            os.path.join(os.path.dirname(os.path.abspath(__file__)), NETFILE),
            "wb+") as f:
        f.write(data_to_write)

    initial_config = InitialConfig(spacing="uniform", min_gap=15)

    scenario = BayBridgeScenario(
        name="bay_bridge",
        vehicles=vehicles,
        traffic_lights=traffic_lights,
        net_params=net_params,
        initial_config=initial_config)

    env = BayBridgeEnv(env_params, sumo_params, scenario)

    return SumoExperiment(env)


if __name__ == "__main__":
    # import the experiment variable
    exp = bay_bridge_example(
        render=True, use_inflows=False, use_traffic_lights=False)

    # run for a set number of rollouts / time steps
    exp.run(1, 1500)<|MERGE_RESOLUTION|>--- conflicted
+++ resolved
@@ -5,13 +5,8 @@
 
 from flow.core.params import SumoParams, EnvParams, NetParams, InitialConfig, \
     SumoCarFollowingParams, SumoLaneChangeParams, InFlows
-<<<<<<< HEAD
 from flow.core.params import Vehicles
-from flow.core.params import TrafficLights
-=======
-from flow.core.vehicles import Vehicles
 from flow.core.params import TrafficLightParams
->>>>>>> abf7907d
 
 from flow.core.experiment import SumoExperiment
 from flow.envs.bay_bridge.base import BayBridgeEnv
