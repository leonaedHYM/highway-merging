"""Repeatedly opens up a sumo port to test for race conditions."""
from flow.controllers import IDMController, ContinuousRouter
from flow.core.params import SumoParams, EnvParams, \
    InitialConfig, NetParams
from flow.core.vehicles import Vehicles
from flow.envs.loop.loop_accel import AccelEnv, ADDITIONAL_ENV_PARAMS
from flow.scenarios.loop.gen import CircleGenerator
from flow.scenarios.loop.loop_scenario import LoopScenario, \
    ADDITIONAL_NET_PARAMS
import ray


@ray.remote
def start():
<<<<<<< HEAD
    sumo_params = SumoParams(sim_step=0.1, render=False)
=======
    """Start a environment object with ray."""
    sumo_params = SumoParams(sim_step=0.1, sumo_binary="sumo")

    sumo_params.sumo_binary = 'sumo'
>>>>>>> 09ee2d68

    vehicles = Vehicles()
    vehicles.add(
        veh_id="idm",
        acceleration_controller=(IDMController, {}),
        routing_controller=(ContinuousRouter, {}),
        num_vehicles=22)

    env_params = EnvParams(additional_params=ADDITIONAL_ENV_PARAMS)

    additional_net_params = ADDITIONAL_NET_PARAMS.copy()
    net_params = NetParams(additional_params=additional_net_params)

    initial_config = InitialConfig(bunching=20)

    scenario = LoopScenario(
        name="sugiyama",
        generator_class=CircleGenerator,
        vehicles=vehicles,
        net_params=net_params,
        initial_config=initial_config)

    env = AccelEnv(env_params, sumo_params, scenario)
    env._close()


ray.init()
results = ray.get([start.remote() for i in range(10000)])<|MERGE_RESOLUTION|>--- conflicted
+++ resolved
@@ -12,14 +12,8 @@
 
 @ray.remote
 def start():
-<<<<<<< HEAD
+    """Start a environment object with ray."""
     sumo_params = SumoParams(sim_step=0.1, render=False)
-=======
-    """Start a environment object with ray."""
-    sumo_params = SumoParams(sim_step=0.1, sumo_binary="sumo")
-
-    sumo_params.sumo_binary = 'sumo'
->>>>>>> 09ee2d68
 
     vehicles = Vehicles()
     vehicles.add(
