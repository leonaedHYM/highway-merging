import unittest
import os
os.environ["TEST_FLAG"] = "True"
from examples.sumo.cooperative_merge import cooperative_merge_example
from examples.sumo.figure_eight import figure_eight_example
from examples.sumo.highway import highway_example
from examples.sumo.loop_merge import loop_merge_example
from examples.sumo.sugiyama import sugiyama_example
from examples.sumo.two_lane_change_changer import two_lane_example
from examples.sumo.two_loops_merge import two_loops_merge_example
from examples.sumo.two_loops_merge_straight import \
    two_loops_merge_straight_example
from examples.sumo.two_way_intersection import two_way_intersection_example
from examples.sumo.grid import grid_example


class TestSumoExamples(unittest.TestCase):
    """Tests the example scripts in examples/sumo.

    This is done by running the experiment function within each script for a
    few time steps. Note that, this does not test for any refactoring changes
    done to the functions within the experiment class.
    """
    def test_cooperative_merge(self):
        """
        Verifies that examples/sumo/cooperative_merge.py is working
        """
        # import the experiment variable from the example
        exp = cooperative_merge_example(sumo_binary="sumo")

        # run the experiment for a few time steps to ensure it doesn't fail
        exp.run(1, 5)

    def test_figure_eight(self):
        """
        Verifies that examples/sumo/figure_eight.py is working
        """
        # import the experiment variable from the example
        exp = figure_eight_example(sumo_binary="sumo")

        # run the experiment for a few time steps to ensure it doesn't fail
        exp.run(1, 5)

    def test_highway(self):
        """
        Verifies that examples/sumo/highway.py is working
        """
        # import the experiment variable from the example
        exp = highway_example(sumo_binary="sumo")

        # run the experiment for a few time steps to ensure it doesn't fail
        exp.run(1, 5)

    def test_loop_merge(self):
        """
        Verifies that examples/sumo/loop_merge.py is working
        """
        # import the experiment variable from the example
        exp = loop_merge_example(sumo_binary="sumo")

        # run the experiment for a few time steps to ensure it doesn't fail
        exp.run(1, 5)

    def test_sugiyama(self):
        """
        Verifies that examples/sumo/sugiyama.py is working
        """
        # import the experiment variable from the example
        exp = sugiyama_example(sumo_binary="sumo")

        # run the experiment for a few time steps to ensure it doesn't fail
        exp.run(1, 5)

    def test_two_lane_change_changer(self):
        """
        Verifies that examples/sumo/two_lane_change_changer.py is working
        """
        # import the experiment variable from the example
        exp = two_lane_example(sumo_binary="sumo")

        # run the experiment for a few time steps to ensure it doesn't fail
        exp.run(1, 5)

    def test_two_loops_merge(self):
        """
        Verifies that examples/sumo/two_loops_merge.py is working
        """
        # import the experiment variable from the example
        exp = two_loops_merge_example(sumo_binary="sumo")

        # run the experiment for a few time steps to ensure it doesn't fail
        exp.run(1, 5)

    def test_two_loops_merge_straight(self):
        """
        Verifies that examples/sumo/two_loops_merge_straight.py is working
        """
        # import the experiment variable from the example
        exp = two_loops_merge_straight_example(sumo_binary="sumo")

        # run the experiment for a few time steps to ensure it doesn't fail
        exp.run(1, 5)

    def test_two_way_intersection(self):
        """
        Verifies that examples/sumo/two_way_intersection.py is working
        """
        # import the experiment variable from the example
        exp = two_way_intersection_example(sumo_binary="sumo")

        # run the experiment for a few time steps to ensure it doesn't fail
        exp.run(1, 5)

<<<<<<< HEAD
    def test_grid(self):
        """
        Verifies that examples/sumo/grid.py is working
        """
        # import the experiment variable from the example
        exp = grid_example(sumo_binary="sumo")

        # run the experiment for a few time steps to ensure it doesn't fail
        exp.run(1, 5)
=======

if __name__ == '__main__':
    unittest.main()
>>>>>>> b3c60300
<|MERGE_RESOLUTION|>--- conflicted
+++ resolved
@@ -111,7 +111,6 @@
         # run the experiment for a few time steps to ensure it doesn't fail
         exp.run(1, 5)
 
-<<<<<<< HEAD
     def test_grid(self):
         """
         Verifies that examples/sumo/grid.py is working
@@ -121,8 +120,6 @@
 
         # run the experiment for a few time steps to ensure it doesn't fail
         exp.run(1, 5)
-=======
 
 if __name__ == '__main__':
-    unittest.main()
->>>>>>> b3c60300
+    unittest.main()