--- conflicted
+++ resolved
@@ -103,15 +103,9 @@
 
     def test_convert_to_csv(self):
         dir_path = os.path.dirname(os.path.realpath(__file__))
-<<<<<<< HEAD
         sim_params = SumoParams(emission_path="{}/".format(dir_path))
         env, scenario = ring_road_exp_setup(sim_params=sim_params)
-        exp = SumoExperiment(env)
-=======
-        sumo_params = SumoParams(emission_path="{}/".format(dir_path))
-        env, scenario = ring_road_exp_setup(sumo_params=sumo_params)
         exp = Experiment(env)
->>>>>>> d2046023
         exp.run(num_runs=1, num_steps=10, convert_to_csv=True)
 
         time.sleep(0.1)
