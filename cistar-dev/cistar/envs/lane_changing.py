from cistar.envs.loop import LoopEnvironment

from rllab.spaces import Box
from rllab.spaces import Product
from rllab.spaces.discrete import Discrete

import traci
import pdb
import numpy as np


class SimpleLaneChangingAccelerationEnvironment(LoopEnvironment):
    """
    Fully functional environment. Takes in an *acceleration* as an action. Reward function is negative norm of the
    difference between the velocities of each vehicle, and the target velocity. State function is a vector of the
    velocities for each vehicle.
    """

    def __init__(self, env_params, sumo_binary, sumo_params, scenario):
        """ Initializes a lane-changing environment.
        Appends to the simple acceleration environment

        :param env_params:
        :param sumo_binary:
        :param sumo_params:
        :param scenario:
        """
        super().__init__(env_params, sumo_binary, sumo_params, scenario)

        if "lane_change_duration" in self.env_params:
            self.lane_change_duration = self.env_params['lane_change_duration'] / self.time_step
        else:
            self.lane_change_duration = 5 / self.time_step

        print(self.lane_change_fail_safe)
        print(self.fail_safe)

    @property
    def action_space(self):
        """
        Actions are:
         - a (continuous) acceleration from max-deacc to max-acc
         - a (discrete) direction with 3 values: 0) no lane change, 1) lane change to index +1,
                                                 2) lane change to index -1
        :return:
        """
        # acc_space = Box(low=-abs(self.env_params["max-deacc"]),
        #                 high=self.env_params["max-acc"],
        #                 shape=(self.scenario.num_rl_vehicles,))
        #
        # direction_space = Product(*[Discrete(3) for _ in range(self.scenario.num_rl_vehicles)])
        #
        # return Product([acc_space, direction_space])

        lb = [-abs(self.env_params["max-deacc"]), -1, -1] * self.scenario.num_rl_vehicles
        ub = [self.env_params["max-acc"], 1, 1] * self.scenario.num_rl_vehicles
        return Box(np.array(lb), np.array(ub))

    @property
    def observation_space(self):
        """
        See parent class
        An observation is an array the velocities for each vehicle
        """
        speed = Box(low=-np.inf, high=np.inf, shape=(self.scenario.num_vehicles,))
        lane = Box(low=0, high=self.scenario.lanes-1, shape=(self.scenario.num_vehicles,))
        absolute_pos = Box(low=0., high=np.inf, shape=(self.scenario.num_vehicles,))
        return Product([speed, lane, absolute_pos])

    def compute_reward(self, state, action, fail=False):
        """
        See parent class
        """
        if any(state[0] < 0) or fail:
            return -20.0

        max_cost = np.array([self.env_params["target_velocity"]]*self.scenario.num_vehicles)
        max_cost = np.linalg.norm(max_cost)

        cost = state[0] - self.env_params["target_velocity"]
        cost = np.linalg.norm(cost)

        return max_cost - cost

    def getState(self):
        """
        See parent class
        The state is an array the velocities for each vehicle
        :return: an array of vehicle speed for each vehicle
        """
        return np.array([[self.vehicles[vehicle]["speed"],
                          self.vehicles[vehicle]["lane"],
                          self.vehicles[vehicle]["absolute_position"]] for vehicle in self.vehicles]).T

    def render(self):
        print('current velocity, lane, headway:', self.state)

    def apply_rl_actions(self, actions):
        """
        Takes a tuple and applies a lane change or acceleration. if a lane change is applied,
        don't issue any commands for the duration of the lane change and return negative rewards
        for actions during that lane change. if a lane change isn't applied, and sufficient time
        has passed, issue an acceleration like normal
        :param actions: (acceleration, lc_value, direction)
        :return: array of resulting actions: 0 if successful + other actions are ok, -1 if unsucessful / bad actions.
        """
        resulting_behaviors = []

        for i, veh_id in enumerate(self.rl_ids):
            # TODO: in the discrete scheme, we should get rid of lc_value and have direction be {-1,0,1}
            acceleration = actions[3 * i]
            lc_value = actions[3 * i + 1]
            direction = actions[3 * i + 2]

            # if self.timer > self.lane_change_duration + self.vehicles[veh_id]['last_lc']:
            #     # if enough time has elapsed since the last lane change, perform lane changes as requested
            #     resulting_behaviors.append(0)
            # else:
            #     # if not enough time has passed, ignore the acceleration action (set to zero)
            #     acceleration = 0.
            #
            #     # TODO: this is always going to be continuous, so we can't possibly punish them for having it non-zero
            #     # TODO: if we specify a range of accelerations that are acceptable during a lane change, then we can
            #     # TODO: start punishing
            #     if actions[3 * i] != 0:
            #         # if requested acceleration was non-zero, add a penalty to the reward fn
            #         resulting_behaviors.append(-1)
            #         # TODO: update the action to be the same as actual action?
            #         actions[3 * i] = 0.
            #     else:
            #         resulting_behaviors.append(0)

            # TODO: we need fail-safes to be outside of lane-changing control to ensure cars don't crash,
            # TODO: but should we penalize lane-changing cars for applying a fail-safe?
            self.apply_accel(veh_id, acc=acceleration)

            if lc_value > 0:
                # desired lc
                if self.timer > self.lane_change_duration + self.vehicles[veh_id]['last_lc']:
                    # enough time has passed, change lanes
                    lc_reward = self.apply_lane_change(veh_id, direction=direction)
                    resulting_behaviors.append(lc_reward)
                else:
                    # rl vehicle desires lane change but duration of previous lane change has not yet completed
                    resulting_behaviors.append(-1)
            else:
                resulting_behaviors.append(0)

        return resulting_behaviors

    def reset(self):
        observation = super().reset()
<<<<<<< HEAD

=======
>>>>>>> af08c531
        for veh_id in self.rl_ids:
            self.vehicles[veh_id]['last_lc'] = -1 * self.lane_change_duration
        return observation


class ShepherdAggressiveDrivers(SimpleLaneChangingAccelerationEnvironment):

    def __init__(self, env_params, sumo_binary, sumo_params, scenario):
        super().__init__(env_params, sumo_binary, sumo_params, scenario)

        # index of aggressive vehicles
        self.ind_aggressive = env_params["ind_aggressive"]

        # index of non-aggressive vehicles
        ind_nonaggressive = np.arange(self.scenario.num_vehicles)
        ind_nonaggressive = ind_nonaggressive[np.array([ind_nonaggressive[i] not in self.ind_aggressive
                                                        for i in range(len(ind_nonaggressive))])]
        self.ind_nonaggressive = ind_nonaggressive

    def compute_reward(self, state, action, **kwargs):
        """
        See parent class
        """
        # if any(state[0] < 0) or kwargs["fail"]:
        #     return -20.0

        # max_cost = np.append(np.array([self.env_params["target_velocity_aggressive"]]*len(self.ind_nonaggressive)),
        #                      np.array([self.env_params["target_velocity"]]*len(self.ind_nonaggressive)))
        # max_cost = np.linalg.norm(max_cost)

        # # cost associated with being away from target velocity
        # # if the vehicle's velocity is more than twice the target velocity, the cost does not become worse
        # cost = np.append(state[0][self.ind_aggressive].clip(max=2*self.env_params["target_velocity_aggressive"]) -
        #                  self.env_params["target_velocity_aggressive"],
        #                  state[0][self.ind_nonaggressive].clip(max=2*self.env_params["target_velocity"]) -
        #                  self.env_params["target_velocity"])
        # cost = np.linalg.norm(cost)

        # return max_cost - cost

        if any(state[0] < 0) or kwargs["fail"]:
            return -20.0

        max_cost = np.append(np.array([self.env_params["target_velocity_aggressive"]]*len(self.ind_nonaggressive)),
                             np.array([self.env_params["target_velocity"]]*len(self.ind_nonaggressive)))
        max_cost = np.linalg.norm(max_cost)

        # cost associated with being away from target velocity
        # if the vehicle's velocity is more than twice the target velocity, the cost does not become worse
        cost = np.append(state[0][self.ind_aggressive].clip(max=2*self.env_params["target_velocity_aggressive"]) -
                         self.env_params["target_velocity_aggressive"],
                         state[0][self.ind_nonaggressive].clip(max=2*self.env_params["target_velocity"]) -
                         self.env_params["target_velocity"])
        cost = np.linalg.norm(cost)

        return max_cost - cost<|MERGE_RESOLUTION|>--- conflicted
+++ resolved
@@ -67,11 +67,11 @@
         absolute_pos = Box(low=0., high=np.inf, shape=(self.scenario.num_vehicles,))
         return Product([speed, lane, absolute_pos])
 
-    def compute_reward(self, state, action, fail=False):
-        """
-        See parent class
-        """
-        if any(state[0] < 0) or fail:
+    def compute_reward(self, state, action, **kwargs):
+        """
+        See parent class
+        """
+        if any(state[0] < 0) or kwargs["fail"]:
             return -20.0
 
         max_cost = np.array([self.env_params["target_velocity"]]*self.scenario.num_vehicles)
@@ -132,13 +132,13 @@
 
             # TODO: we need fail-safes to be outside of lane-changing control to ensure cars don't crash,
             # TODO: but should we penalize lane-changing cars for applying a fail-safe?
-            self.apply_accel(veh_id, acc=acceleration)
+            self.apply_accel([veh_id], acc=acceleration)
 
             if lc_value > 0:
                 # desired lc
                 if self.timer > self.lane_change_duration + self.vehicles[veh_id]['last_lc']:
                     # enough time has passed, change lanes
-                    lc_reward = self.apply_lane_change(veh_id, direction=direction)
+                    lc_reward = self.apply_lane_change([veh_id], direction=direction)
                     resulting_behaviors.append(lc_reward)
                 else:
                     # rl vehicle desires lane change but duration of previous lane change has not yet completed
@@ -149,11 +149,8 @@
         return resulting_behaviors
 
     def reset(self):
-        observation = super().reset()
-<<<<<<< HEAD
-
-=======
->>>>>>> af08c531
+        observation = super().reset
+
         for veh_id in self.rl_ids:
             self.vehicles[veh_id]['last_lc'] = -1 * self.lane_change_duration
         return observation
